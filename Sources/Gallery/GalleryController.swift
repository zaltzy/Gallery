--- conflicted
+++ resolved
@@ -40,13 +40,8 @@
     }
   }
 
-<<<<<<< HEAD
   open override var prefersStatusBarHidden : Bool {
-    return true
-=======
-  public override var prefersStatusBarHidden : Bool {
     return Config.showStatusBar
->>>>>>> 3a865ff3
   }
 
   // MARK: - Child view controller
